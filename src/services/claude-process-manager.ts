import { ChildProcess, spawn } from 'child_process';
import { ConversationConfig, CCUIError } from '@/types';
import { v4 as uuidv4 } from 'uuid';
import { EventEmitter } from 'events';
import { JsonLinesParser } from './json-lines-parser';
import { createLogger } from './logger';
import type { Logger } from 'pino';

/**
 * Manages Claude CLI processes and their lifecycle
 */
export class ClaudeProcessManager extends EventEmitter {
  private processes: Map<string, ChildProcess> = new Map();
  private outputBuffers: Map<string, string> = new Map();
  private timeouts: Map<string, NodeJS.Timeout[]> = new Map();
  private claudeExecutablePath: string;
  private logger: Logger;
  private envOverrides: Record<string, string | undefined>;

  constructor(claudeExecutablePath?: string, envOverrides?: Record<string, string | undefined>) {
    super();
    this.claudeExecutablePath = claudeExecutablePath || 'claude';
    this.logger = createLogger('ClaudeProcessManager');
    this.envOverrides = envOverrides || {};
  }


  /**
   * Resume an existing Claude conversation
   */
  async resumeConversation(config: { sessionId: string; message: string }): Promise<string> {
    this.logger.debug('Resume conversation requested', { 
      sessionId: config.sessionId, 
      messageLength: config.message?.length,
      claudePath: this.claudeExecutablePath 
    });
    
    const args = this.buildResumeArgs(config);
    const spawnConfig = {
      executablePath: this.claudeExecutablePath,
      cwd: process.cwd(),
      env: { ...process.env }
    };
    
    this.logger.debug('Resume spawn config prepared', {
      executablePath: spawnConfig.executablePath,
      cwd: spawnConfig.cwd,
      envKeys: Object.keys(spawnConfig.env)
    });
    
    return this.executeConversationFlow(
      'resuming',
      { resumeSessionId: config.sessionId },
      config,
      args,
      spawnConfig,
      'PROCESS_RESUME_FAILED',
      'Failed to resume Claude process'
    );
  }

  /**
   * Start a new Claude conversation
   */
  async startConversation(config: ConversationConfig): Promise<string> {
    this.logger.debug('Start conversation requested', { 
      hasInitialPrompt: !!config.initialPrompt,
      promptLength: config.initialPrompt?.length,
      workingDirectory: config.workingDirectory,
      model: config.model,
      allowedTools: config.allowedTools,
      disallowedTools: config.disallowedTools,
      hasSystemPrompt: !!config.systemPrompt,
      claudePath: config.claudeExecutablePath || this.claudeExecutablePath
    });
    
    const args = this.buildStartArgs(config);
    const spawnConfig = {
      executablePath: config.claudeExecutablePath || this.claudeExecutablePath,
      cwd: config.workingDirectory || process.cwd(),
      env: { ...process.env, ...this.envOverrides }
    };
    
    this.logger.debug('Start spawn config prepared', {
      executablePath: spawnConfig.executablePath,
      cwd: spawnConfig.cwd,
      hasEnvOverrides: Object.keys(this.envOverrides).length > 0,
      envOverrideKeys: Object.keys(this.envOverrides)
    });
    
    return this.executeConversationFlow(
      'starting',
      {},
      config,
      args,
      spawnConfig,
      'PROCESS_START_FAILED',
      'Failed to start Claude process'
    );
  }


  /**
   * Stop a conversation
   */
  async stopConversation(streamingId: string): Promise<boolean> {
    const sessionLogger = this.logger.child({ streamingId });
    sessionLogger.debug('Stopping conversation');
    const process = this.processes.get(streamingId);
    if (!process) {
      sessionLogger.warn('No process found for conversation');
      return false;
    }

    try {
      // Wait a bit for graceful shutdown
      sessionLogger.debug('Waiting for graceful shutdown');
      await new Promise(resolve => setTimeout(resolve, 100));

      // Force kill if still running
      if (!process.killed) {
        sessionLogger.debug('Process still running, sending SIGTERM', { pid: process.pid });
        process.kill('SIGTERM');
        
        // If SIGTERM doesn't work, use SIGKILL
        const killTimeout = setTimeout(() => {
          if (!process.killed) {
            sessionLogger.warn('Process not responding to SIGTERM, sending SIGKILL', { pid: process.pid });
            process.kill('SIGKILL');
          }
        }, 5000);
        
        // Track timeout for cleanup
        const sessionTimeouts = this.timeouts.get(streamingId) || [];
        sessionTimeouts.push(killTimeout);
        this.timeouts.set(streamingId, sessionTimeouts);
      }

      // Clean up timeouts
      const sessionTimeouts = this.timeouts.get(streamingId);
      if (sessionTimeouts) {
        sessionTimeouts.forEach(timeout => clearTimeout(timeout));
        this.timeouts.delete(streamingId);
      }

      // Clean up
      this.processes.delete(streamingId);
      this.outputBuffers.delete(streamingId);
      
      sessionLogger.info('Stopped and cleaned up process');
      return true;
    } catch (error) {
      sessionLogger.error('Error stopping conversation', error);
      return false;
    }
  }

  /**
   * Get active sessions
   */
  getActiveSessions(): string[] {
    const sessions = Array.from(this.processes.keys());
    this.logger.debug('Getting active sessions', { sessionCount: sessions.length });
    return sessions;
  }

  /**
   * Check if a session is active
   */
  isSessionActive(streamingId: string): boolean {
    const active = this.processes.has(streamingId);
    this.logger.debug('Checking session active status', { streamingId, active });
    return active;
  }

  /**
   * Execute common conversation flow for both start and resume operations
   */
  private async executeConversationFlow(
    operation: string,
    loggerContext: Record<string, any>,
    config: any,
    args: string[],
    spawnConfig: { executablePath: string; cwd: string; env: Record<string, any> },
    errorCode: string,
    errorPrefix: string
  ): Promise<string> {
    const streamingId = uuidv4(); // CCUI's internal streaming identifier
    const sessionLogger = this.logger.child({ streamingId, ...loggerContext });
    
    try {
      sessionLogger.debug(`${operation.charAt(0).toUpperCase() + operation.slice(1)} conversation`, { 
        operation,
        configKeys: Object.keys(config),
        argCount: args.length 
      });
      sessionLogger.debug(`Built Claude ${operation} args`, { 
        args,
        argsString: args.join(' ') 
      });
      
      const process = this.spawnProcess(spawnConfig, args, sessionLogger);
      
      this.processes.set(streamingId, process);
      this.setupProcessHandlers(streamingId, process);
      
      // Handle spawn errors by listening for our custom event
      const spawnErrorPromise = new Promise<never>((_, reject) => {
        this.once('spawn-error', (error) => {
          this.processes.delete(streamingId);
          reject(error);
        });
      });
      
      // Wait a bit to see if spawn fails immediately
      sessionLogger.debug('Waiting for spawn validation');
      const delayPromise = new Promise<string>(resolve => {
        setTimeout(() => {
          sessionLogger.debug('Spawn validation period passed, process appears stable');
          this.removeAllListeners('spawn-error');
          resolve(streamingId);
        }, 100);
      });
      
      const result = await Promise.race([spawnErrorPromise, delayPromise]);
      sessionLogger.info(`${operation.charAt(0).toUpperCase() + operation.slice(1)} conversation successfully`, {
        streamingId: result,
        processCount: this.processes.size
      });
      
      return result;
    } catch (error) {
      sessionLogger.error(`Error ${operation} conversation`, error, {
        errorName: error instanceof Error ? error.name : 'Unknown',
        errorMessage: error instanceof Error ? error.message : String(error),
        errorCode: error instanceof CCUIError ? error.code : undefined
      });
      if (error instanceof CCUIError) {
        throw error;
      }
      throw new CCUIError(errorCode, `${errorPrefix}: ${error}`, 500);
    }
  }

  private buildBaseArgs(): string[] {
    return [
      '-p', // Print mode - required for programmatic use
    ];
  }

  private buildResumeArgs(config: { sessionId: string; message: string }): string[] {
    this.logger.debug('Building Claude resume args', { 
      sessionId: config.sessionId,
      messagePreview: config.message.substring(0, 50) + (config.message.length > 50 ? '...' : '')
    });
    const args = this.buildBaseArgs();
    
    args.push(
      '--resume', config.sessionId, // Resume existing session
      config.message, // Message to continue with
      '--output-format', 'stream-json', // JSONL output format
      '--verbose' // Required when using stream-json with print mode
    );

    this.logger.debug('Built Claude resume args', { args });
    return args;
  }

  private buildStartArgs(config: ConversationConfig): string[] {
    this.logger.debug('Building Claude start args', { 
      hasInitialPrompt: !!config.initialPrompt,
      promptPreview: config.initialPrompt ? config.initialPrompt.substring(0, 50) + (config.initialPrompt.length > 50 ? '...' : '') : null,
      workingDirectory: config.workingDirectory,
      model: config.model
    });
    const args = this.buildBaseArgs();

    // Add initial prompt immediately after -p
    if (config.initialPrompt) {
      args.push(config.initialPrompt);
    }

    args.push(
      '--output-format', 'stream-json', // JSONL output format
      '--verbose', // Required when using stream-json with print mode
      '--max-turns', '10' // Allow multiple turns to see Claude responses in tests
    );

    // Add working directory access
    if (config.workingDirectory) {
      args.push('--add-dir', config.workingDirectory);
    }

    // Add model specification
    if (config.model) {
      args.push('--model', config.model);
    }

    // Add allowed tools
    if (config.allowedTools && config.allowedTools.length > 0) {
      args.push('--allowedTools', config.allowedTools.join(','));
    }

    // Add disallowed tools
    if (config.disallowedTools && config.disallowedTools.length > 0) {
      args.push('--disallowedTools', config.disallowedTools.join(','));
    }

    // Add permission prompt tool if not explicitly disabled
    if (config.enablePermissionPrompts !== false) {
      const permissionTool = 'mcp__ccui_permissions__request_permission';
      
      // Add to allowed tools if not already present
      if (!config.allowedTools?.includes(permissionTool)) {
        const allowedTools = config.allowedTools ? [...config.allowedTools, permissionTool] : [permissionTool];
        // Override the allowedTools argument
        const allowedToolsIndex = args.findIndex(arg => arg === '--allowedTools');
        if (allowedToolsIndex !== -1) {
          args[allowedToolsIndex + 1] = allowedTools.join(',');
        } else {
          args.push('--allowedTools', allowedTools.join(','));
        }
      }
      
      // Set as permission prompt tool
      args.push('--permission-prompt-tool', permissionTool);
    }

    // Add system prompt
    if (config.systemPrompt) {
      args.push('--system-prompt', config.systemPrompt);
    }

    this.logger.debug('Built Claude args', { args });
    return args;
  }

  /**
   * Consolidated method to spawn Claude processes for both start and resume operations
   */
  private spawnProcess(
    spawnConfig: { executablePath: string; cwd: string; env: Record<string, any> },
    args: string[],
    sessionLogger: Logger
  ): ChildProcess {
    const { executablePath, cwd, env } = spawnConfig;
    sessionLogger.debug('Spawning Claude process', { 
      executablePath, 
      args, 
      cwd,
      PATH: env.PATH,
      nodeVersion: process.version,
      platform: process.platform
    });
    
    try {
      sessionLogger.debug('Calling spawn() with stdio configuration', {
        stdin: 'inherit',
        stdout: 'pipe', 
        stderr: 'pipe'
      });
      
      const claudeProcess = spawn(executablePath, args, {
        cwd,
        env,
        stdio: ['inherit', 'pipe', 'pipe'] // stdin inherited, stdout/stderr piped for capture
      });
      
      // Handle spawn errors (like ENOENT when claude is not found)
      claudeProcess.on('error', (error: any) => {
        sessionLogger.error('Claude process spawn error', error, {
          errorCode: error.code,
          errorErrno: error.errno,
          errorSyscall: error.syscall,
          errorPath: error.path,
          errorSpawnargs: error.spawnargs
        });
        // Emit error event instead of throwing synchronously in callback
        if (error.code === 'ENOENT') {
          sessionLogger.error('Claude executable not found', {
            attemptedPath: executablePath,
            PATH: env.PATH
          });
          this.emit('spawn-error', new CCUIError('CLAUDE_NOT_FOUND', 'Claude CLI not found. Please ensure Claude is installed and in PATH.', 500));
        } else {
          this.emit('spawn-error', new CCUIError('PROCESS_SPAWN_FAILED', `Failed to spawn Claude process: ${error.message}`, 500));
        }
      });
      
      if (!claudeProcess.pid) {
        sessionLogger.error('Failed to spawn Claude process - no PID assigned', {
          killed: claudeProcess.killed,
          exitCode: claudeProcess.exitCode,
          signalCode: claudeProcess.signalCode
        });
        throw new Error('Failed to spawn Claude process - no PID assigned');
      }
      
      sessionLogger.info('Claude process spawned successfully', { 
        pid: claudeProcess.pid,
        spawnfile: claudeProcess.spawnfile,
        spawnargs: claudeProcess.spawnargs
      });
      return claudeProcess;
    } catch (error) {
      sessionLogger.error('Error in spawnProcess', error);
      if (error instanceof CCUIError) {
        throw error;
      }
      throw new CCUIError('PROCESS_SPAWN_FAILED', `Failed to spawn Claude process: ${error}`, 500);
    }
  }

  private setupProcessHandlers(streamingId: string, process: ChildProcess): void {
    const sessionLogger = this.logger.child({ streamingId, pid: process.pid });
    sessionLogger.debug('Setting up process handlers');
    
    // Create JSONL parser for Claude output
    const parser = new JsonLinesParser();
    
    // Initialize output buffer for this session
    this.outputBuffers.set(streamingId, '');

    // Handle stdout - pipe through JSONL parser
    if (process.stdout) {
      sessionLogger.debug('Setting up stdout handler');
      process.stdout.setEncoding('utf8');
      process.stdout.pipe(parser);

      // Handle parsed JSONL messages from Claude
      parser.on('data', (message) => {
        sessionLogger.debug('Received Claude message', { 
          messageType: message?.type,
          hasContent: !!message?.content,
          contentLength: message?.content?.length,
          messageKeys: message ? Object.keys(message) : [],
          timestamp: new Date().toISOString()
        });
        this.handleClaudeMessage(streamingId, message);
      });

      parser.on('error', (error) => {
        sessionLogger.error('Parser error', error, {
          errorType: error.name,
          errorMessage: error.message,
          bufferState: this.outputBuffers.get(streamingId)?.length || 0
        });
        this.handleProcessError(streamingId, error);
      });
    } else {
      sessionLogger.warn('No stdout stream available');
    }

    // Handle stderr output
    if (process.stderr) {
      sessionLogger.debug('Setting up stderr handler');
      process.stderr.setEncoding('utf8');
      process.stderr.on('data', (data) => {
        const stderrContent = data.toString();
        sessionLogger.warn('Process stderr output', { 
          data: stderrContent,
          dataLength: stderrContent.length,
          preview: stderrContent.substring(0, 200) + (stderrContent.length > 200 ? '...' : '')
        });
        this.handleProcessError(streamingId, data);
      });
    } else {
      sessionLogger.warn('No stderr stream available');
    }

    // Handle process termination
    process.on('close', (code, signal) => {
      sessionLogger.info('Process closed', { 
        exitCode: code,
        signal: signal,
        wasKilled: process.killed
      });
      this.handleProcessClose(streamingId, code);
    });

    process.on('error', (error) => {
      sessionLogger.error('Process error', error);
      this.handleProcessError(streamingId, error);
    });

    // Handle process exit
    process.on('exit', (code, signal) => {
      sessionLogger.info('Process exited', { 
        exitCode: code,
        signal: signal,
        normalExit: code === 0,
        timestamp: new Date().toISOString()
      });
      this.handleProcessClose(streamingId, code);
    });
  }

  private handleClaudeMessage(streamingId: string, message: any): void {
<<<<<<< HEAD
    this.logger.debug('Handling Claude message', { 
      streamingId, 
      messageType: message?.type,
      isError: message?.type === 'error',
      isCompletion: message?.type === 'completion',
      hasToolUse: message?.tool_use !== undefined
    });
=======
    const process = this.processes.get(streamingId);
    const messageInfo = {
      streamingId,
      messageType: message?.type,
      pid: process?.pid,
      sessionId: message?.sessionId,
      uuid: message?.uuid,
      message: message,
      ...(message?.error && { error: message.error })
    };
    
    this.logger.debug('Handling Claude message', messageInfo);
>>>>>>> 9885fea8
    this.emit('claude-message', { streamingId, message });
  }

  private handleProcessClose(streamingId: string, code: number | null): void {
    const hadProcess = this.processes.has(streamingId);
    const hadBuffer = this.outputBuffers.has(streamingId);
    
    this.logger.info('Process closed, cleaning up', { 
      streamingId, 
      exitCode: code,
      exitStatus: code === 0 ? 'success' : 'failure',
      hadActiveProcess: hadProcess,
      hadOutputBuffer: hadBuffer,
      remainingProcesses: this.processes.size - (hadProcess ? 1 : 0)
    });
    
    this.processes.delete(streamingId);
    this.outputBuffers.delete(streamingId);
    this.emit('process-closed', { streamingId, code });
  }

  private handleProcessError(streamingId: string, error: Error | Buffer): void {
    const errorMessage = error.toString();
    const isBuffer = Buffer.isBuffer(error);
    
    this.logger.error('Process error occurred', { 
      streamingId, 
      error: errorMessage,
      errorType: isBuffer ? 'stderr-output' : error.constructor.name,
      errorLength: errorMessage.length,
      processStillActive: this.processes.has(streamingId),
      timestamp: new Date().toISOString()
    });
    
    this.emit('process-error', { streamingId, error: errorMessage });
  }
}<|MERGE_RESOLUTION|>--- conflicted
+++ resolved
@@ -496,15 +496,6 @@
   }
 
   private handleClaudeMessage(streamingId: string, message: any): void {
-<<<<<<< HEAD
-    this.logger.debug('Handling Claude message', { 
-      streamingId, 
-      messageType: message?.type,
-      isError: message?.type === 'error',
-      isCompletion: message?.type === 'completion',
-      hasToolUse: message?.tool_use !== undefined
-    });
-=======
     const process = this.processes.get(streamingId);
     const messageInfo = {
       streamingId,
@@ -517,7 +508,6 @@
     };
     
     this.logger.debug('Handling Claude message', messageInfo);
->>>>>>> 9885fea8
     this.emit('claude-message', { streamingId, message });
   }
 
